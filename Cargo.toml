--- conflicted
+++ resolved
@@ -16,14 +16,9 @@
 lazy_static = "1.4.0"
 log = "0.4.0"
 prometheus = "0.13.3"
-<<<<<<< HEAD
-prost = "0.10.3"
+prost = "0.11.9"
 bs58 = "0.4"
-rdkafka = { version = "0.28.0", features = ["ssl-vendored", "sasl"] }
-=======
-prost = "0.11.9"
 rdkafka = { version = "0.28.0", features = ["ssl", "sasl"] }
->>>>>>> fef85ba6
 serde = { version = "1.0.147", features = ["derive"] }
 serde_json = "1.0.81"
 solana-geyser-plugin-interface = "=1.14.17"
