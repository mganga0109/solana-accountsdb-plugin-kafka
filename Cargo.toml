--- conflicted
+++ resolved
@@ -3,13 +3,9 @@
 description = "Solana AccountsDb plugin for Kafka"
 authors = ["Blockdaemon"]
 version = "0.1.0"
-<<<<<<< HEAD
 edition = "2018"
-=======
-edition = "2021"
 repository = "https://github.com/Blockdaemon/solana-accountsdb-plugin-kafka"
 license = "Apache-2.0"
->>>>>>> 97a1302a
 
 [lib]
 crate-type = ["cdylib", "rlib"]
