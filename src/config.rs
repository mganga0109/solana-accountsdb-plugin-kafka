// Copyright 2022 Blockdaemon Inc.
//
// Licensed under the Apache License, Version 2.0 (the "License");
// you may not use this file except in compliance with the License.
// You may obtain a copy of the License at
//
//     http://www.apache.org/licenses/LICENSE-2.0
//
// Unless required by applicable law or agreed to in writing, software
// distributed under the License is distributed on an "AS IS" BASIS,
// WITHOUT WARRANTIES OR CONDITIONS OF ANY KIND, either express or implied.
// See the License for the specific language governing permissions and
// limitations under the License.

use {
    crate::{prom::StatsThreadedProducerContext, PrometheusService},
    rdkafka::{
        config::FromClientConfigAndContext,
        error::KafkaResult,
        producer::{DefaultProducerContext, ThreadedProducer},
        ClientConfig,
    },
    serde::Deserialize,
    solana_geyser_plugin_interface::geyser_plugin_interface::{
        GeyserPluginError, Result as PluginResult,
    },
    std::{collections::HashMap, fs::File, io::Result as IoResult, net::SocketAddr, path::Path},
};

/// Plugin config.
#[derive(Deserialize)]
pub struct Config {
    /// Kafka config.
    pub kafka: HashMap<String, String>,
    /// Graceful shutdown timeout.
    #[serde(default)]
    pub shutdown_timeout_ms: u64,
    /// Kafka topic to send account updates to.
    #[serde(default)]
    pub update_account_topic: String,
    /// Kafka topic to send slot status updates to.
    #[serde(default)]
    pub slot_status_topic: String,
    /// Kafka topic to send transaction to.
    #[serde(default)]
    pub transaction_topic: String,
    /// List of programs to ignore.
    #[serde(default)]
    pub program_ignores: Vec<String>,
    /// List of programs to include
    #[serde(default)]
    pub program_filters: Vec<String>,
    // List of accounts to include
    #[serde(default)]
    pub account_filters: Vec<String>,
    /// Publish all accounts on startup.
    #[serde(default)]
    pub publish_all_accounts: bool,
<<<<<<< HEAD
    /// Publish to separate programid
    #[serde(default)]
    pub publish_separate_program: bool,
=======
    /// Publish vote transactions.
    #[serde(default)]
    pub include_vote_transactions: bool,
    /// Publish failed transactions.
    #[serde(default)]
    pub include_failed_transactions: bool,
    /// Wrap all event message in a single message type.
    #[serde(default)]
    pub wrap_messages: bool,
>>>>>>> b605a50d
    /// Prometheus endpoint.
    #[serde(default)]
    pub prometheus: Option<SocketAddr>,
    /// filter endpoint.
    #[serde(default)]
    pub filters: Vec<ConfigFiltersAccounts>,
}

#[derive(Debug, Clone, Deserialize)]
pub struct ConfigFiltersAccounts {
    pub program_id: String,
    pub data_size: Option<usize>,
    pub lamports: Option<u64>,
    pub memcmp: Option<Vec<ConfigFiltersMemcmp>>
}

#[derive(Debug, Clone, Deserialize)]
pub struct ConfigFiltersMemcmp {
    pub offset: usize,
    pub bytes: String,
}

impl Default for Config {
    fn default() -> Self {
        Self {
            kafka: HashMap::new(),
            shutdown_timeout_ms: 30_000,
            update_account_topic: "".to_owned(),
            slot_status_topic: "".to_owned(),
            transaction_topic: "".to_owned(),
            program_ignores: Vec::new(),
            program_filters: Vec::new(),
            account_filters: Vec::new(),
            publish_all_accounts: false,
<<<<<<< HEAD
            publish_separate_program: false,
=======
            include_vote_transactions: true,
            include_failed_transactions: true,
            wrap_messages: false,
>>>>>>> b605a50d
            prometheus: None,
            filters: Vec::new(),
        }
    }
}

impl Config {
    /// Read plugin from JSON file.
    pub fn read_from<P: AsRef<Path>>(config_path: P) -> PluginResult<Self> {
        let file = File::open(config_path)?;
        let mut this: Self = serde_json::from_reader(file)
            .map_err(|e| GeyserPluginError::ConfigFileReadError { msg: e.to_string() })?;
        this.fill_defaults();
        Ok(this)
    }

    /// Create rdkafka::FutureProducer from config.
    pub fn producer(&self) -> KafkaResult<ThreadedProducer<StatsThreadedProducerContext>> {
        let mut config = ClientConfig::new();
        for (k, v) in self.kafka.iter() {
            config.set(k, v);
        }
        ThreadedProducer::from_config_and_context(&config, StatsThreadedProducerContext::default())
    }

    fn set_default(&mut self, k: &'static str, v: &'static str) {
        if !self.kafka.contains_key(k) {
            self.kafka.insert(k.to_owned(), v.to_owned());
        }
    }

    fn fill_defaults(&mut self) {
        self.set_default("request.required.acks", "1");
        self.set_default("message.timeout.ms", "30000");
        self.set_default("compression.type", "lz4");
        self.set_default("partitioner", "murmur2_random");
    }

    pub fn create_prometheus(&self) -> IoResult<Option<PrometheusService>> {
        self.prometheus.map(PrometheusService::new).transpose()
    }
}

pub type Producer = ThreadedProducer<DefaultProducerContext>;<|MERGE_RESOLUTION|>--- conflicted
+++ resolved
@@ -56,11 +56,9 @@
     /// Publish all accounts on startup.
     #[serde(default)]
     pub publish_all_accounts: bool,
-<<<<<<< HEAD
     /// Publish to separate programid
     #[serde(default)]
     pub publish_separate_program: bool,
-=======
     /// Publish vote transactions.
     #[serde(default)]
     pub include_vote_transactions: bool,
@@ -70,7 +68,6 @@
     /// Wrap all event message in a single message type.
     #[serde(default)]
     pub wrap_messages: bool,
->>>>>>> b605a50d
     /// Prometheus endpoint.
     #[serde(default)]
     pub prometheus: Option<SocketAddr>,
@@ -105,13 +102,10 @@
             program_filters: Vec::new(),
             account_filters: Vec::new(),
             publish_all_accounts: false,
-<<<<<<< HEAD
             publish_separate_program: false,
-=======
             include_vote_transactions: true,
             include_failed_transactions: true,
             wrap_messages: false,
->>>>>>> b605a50d
             prometheus: None,
             filters: Vec::new(),
         }
