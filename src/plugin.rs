// Copyright 2022 Blockdaemon Inc.
//
// Licensed under the Apache License, Version 2.0 (the "License");
// you may not use this file except in compliance with the License.
// You may obtain a copy of the License at
//
//     http://www.apache.org/licenses/LICENSE-2.0
//
// Unless required by applicable law or agreed to in writing, software
// distributed under the License is distributed on an "AS IS" BASIS,
// WITHOUT WARRANTIES OR CONDITIONS OF ANY KIND, either express or implied.
// See the License for the specific language governing permissions and
// limitations under the License.

use {
    crate::*,
    log::info,
    rdkafka::util::get_rdkafka_version,
    simple_error::simple_error,
    solana_geyser_plugin_interface::geyser_plugin_interface::{
        GeyserPlugin, GeyserPluginError as PluginError, ReplicaAccountInfo,
        ReplicaAccountInfoVersions, ReplicaTransactionInfo, ReplicaTransactionInfoVersions,
        Result as PluginResult, SlotStatus as PluginSlotStatus,
    },
    std::fmt::{Debug, Formatter},
};

#[derive(Default)]
pub struct KafkaPlugin {
    publisher: Option<Publisher>,
    filter: Option<Filter>,
    publish_all_accounts: bool,
}

impl Debug for KafkaPlugin {
    fn fmt(&self, _: &mut Formatter<'_>) -> std::fmt::Result {
        Ok(())
    }
}

impl GeyserPlugin for KafkaPlugin {
    fn name(&self) -> &'static str {
        "KafkaPlugin"
    }

    fn on_load(&mut self, config_file: &str) -> PluginResult<()> {
        if self.publisher.is_some() {
            let err = simple_error!("plugin already loaded");
            return Err(PluginError::Custom(Box::new(err)));
        }

        solana_logger::setup_with_default("info");
        info!(
            "Loading plugin {:?} from config_file {:?}",
            self.name(),
            config_file
        );
        let config = Config::read_from(config_file)?;
        self.publish_all_accounts = config.publish_all_accounts;

        let (version_n, version_s) = get_rdkafka_version();
        info!("rd_kafka_version: {:#08x}, {}", version_n, version_s);

        let producer = config
            .producer()
            .map_err(|e| PluginError::Custom(Box::new(e)))?;
        info!("Created rdkafka::FutureProducer");

        let publisher = Publisher::new(producer, &config);
        self.publisher = Some(publisher);
        self.filter = Some(Filter::new(&config));
        info!("Spawned producer");

        Ok(())
    }

    fn on_unload(&mut self) {
        self.publisher = None;
        self.filter = None;
    }

    fn update_account(
        &mut self,
        account: ReplicaAccountInfoVersions,
        slot: u64,
        is_startup: bool,
    ) -> PluginResult<()> {
        if is_startup && !self.publish_all_accounts {
            return Ok(());
        }

        let info = Self::unwrap_update_account(account);
        if !self.unwrap_filter().wants_program(info.owner) &&
            !self.unwrap_filter().wants_account(info.pubkey) {
            return Ok(());
        }

        let event = UpdateAccountEvent {
            slot,
            pubkey: info.pubkey.to_vec(),
            lamports: info.lamports,
            owner: info.owner.to_vec(),
            executable: info.executable,
            rent_epoch: info.rent_epoch,
            data: info.data.to_vec(),
            write_version: info.write_version,
        };

        let publisher = self.unwrap_publisher();
        publisher
            .update_account(event)
            .map_err(|e| PluginError::AccountsUpdateError { msg: e.to_string() })
    }

    fn update_slot_status(
        &mut self,
        slot: u64,
        parent: Option<u64>,
        status: PluginSlotStatus,
    ) -> PluginResult<()> {
        let publisher = self.unwrap_publisher();
        if !publisher.wants_slot_status() {
            return Ok(());
        }

        let event = SlotStatusEvent {
            slot,
            parent: parent.unwrap_or(0),
            status: SlotStatus::from(status).into(),
        };

        publisher
            .update_slot_status(event)
            .map_err(|e| PluginError::AccountsUpdateError { msg: e.to_string() })
    }

    fn notify_transaction(
        &mut self,
        transaction: ReplicaTransactionInfoVersions,
        slot: u64,
    ) -> PluginResult<()> {
        let publisher = self.unwrap_publisher();
        if !publisher.wants_transaction() {
            return Ok(());
        }

        let filter = self.unwrap_filter();
        let transaction = Self::unwrap_notify_transaction(transaction);
<<<<<<< HEAD
        let message = transaction.transaction.message();
        if !message
            .instructions()
            .iter()
            .chain(
                transaction
                    .transaction_status_meta
                    .inner_instructions
                    .iter()
                    .flatten()
                    .flat_map(|inner| inner.instructions.iter()),
            )
            .any(|instruction| {
                message
                    .get_account_key(instruction.program_id_index as usize)
                    .map(|pubkey| filter.wants_program(pubkey.as_ref()) || filter.wants_account(pubkey.as_ref()))
                    .unwrap_or(false)
            })
=======
        if !transaction
            .transaction
            .message()
            .account_keys_iter()
            .any(|pubkey| filter.wants_program(pubkey.as_ref()))
>>>>>>> 5a0f158f
        {
            return Ok(());
        }

        let event = Self::build_transaction_event(slot, transaction);

        publisher
            .update_transaction(event)
            .map_err(|e| PluginError::Custom(Box::new(e)))
    }

    fn account_data_notifications_enabled(&self) -> bool {
        self.unwrap_publisher().wants_update_account()
    }

    fn transaction_notifications_enabled(&self) -> bool {
        self.unwrap_publisher().wants_transaction()
    }
}

impl KafkaPlugin {
    pub fn new() -> Self {
        Default::default()
    }

    fn unwrap_publisher(&self) -> &Publisher {
        self.publisher.as_ref().expect("publisher is unavailable")
    }

    fn unwrap_filter(&self) -> &Filter {
        self.filter.as_ref().expect("filter is unavailable")
    }

    fn unwrap_update_account(account: ReplicaAccountInfoVersions) -> &ReplicaAccountInfo {
        match account {
            ReplicaAccountInfoVersions::V0_0_1(info) => info,
        }
    }

    fn unwrap_notify_transaction(
        transaction: ReplicaTransactionInfoVersions,
    ) -> &ReplicaTransactionInfo {
        match transaction {
            ReplicaTransactionInfoVersions::V0_0_1(info) => info,
        }
    }

    fn build_compiled_instruction(
        ix: &solana_program::instruction::CompiledInstruction,
    ) -> CompiledInstruction {
        CompiledInstruction {
            program_id_index: ix.program_id_index as u32,
            accounts: ix.clone().accounts.into_iter().map(|v| v as u32).collect(),
            data: ix.data.clone(),
        }
    }

    fn build_message_header(header: &solana_program::message::MessageHeader) -> MessageHeader {
        MessageHeader {
            num_required_signatures: header.num_required_signatures as u32,
            num_readonly_signed_accounts: header.num_readonly_signed_accounts as u32,
            num_readonly_unsigned_accounts: header.num_readonly_unsigned_accounts as u32,
        }
    }

    fn build_transaction_token_balance(
        transaction_token_account_balance: solana_transaction_status::TransactionTokenBalance,
    ) -> TransactionTokenBalance {
        TransactionTokenBalance {
            account_index: transaction_token_account_balance.account_index as u32,
            ui_token_account: Some(UiTokenAmount {
                ui_amount: transaction_token_account_balance.ui_token_amount.ui_amount,
                decimals: transaction_token_account_balance.ui_token_amount.decimals as u32,
                amount: transaction_token_account_balance.ui_token_amount.amount,
                ui_amount_string: transaction_token_account_balance
                    .ui_token_amount
                    .ui_amount_string,
            }),
            mint: transaction_token_account_balance.mint,
            owner: transaction_token_account_balance.owner,
        }
    }

    fn build_transaction_event(
        slot: u64,
        transaction: &ReplicaTransactionInfo,
    ) -> TransactionEvent {
        let transaction_status_meta = transaction.transaction_status_meta;
        let signature = transaction.signature;
        let is_vote = transaction.is_vote;
        let transaction = transaction.transaction;
        TransactionEvent {
            is_vote,
            slot,
            signature: signature.as_ref().into(),
            transaction_status_meta: Some(TransactionStatusMeta {
                is_status_err: transaction_status_meta.status.is_err(),
                error_info: match &transaction_status_meta.status {
                    Err(e) => e.to_string(),
                    Ok(_) => "".to_owned(),
                },
                rewards: transaction_status_meta
                    .rewards
                    .clone()
                    .unwrap()
                    .into_iter()
                    .map(|x| Reward {
                        pubkey: x.pubkey,
                        lamports: x.lamports,
                        post_balance: x.post_balance,
                        reward_type: match x.reward_type {
                            Some(r) => r as i32,
                            None => 0,
                        },
                        commission: match x.commission {
                            Some(v) => v as u32,
                            None => 0,
                        },
                    })
                    .collect(),
                fee: transaction_status_meta.fee,
                log_messages: match &transaction_status_meta.log_messages {
                    Some(v) => v.to_owned(),
                    None => vec![],
                },
                inner_instructions: match &transaction_status_meta.inner_instructions {
                    None => vec![],
                    Some(inners) => inners
                        .clone()
                        .into_iter()
                        .map(|inner| InnerInstruction {
                            index: inner.index as u32,
                            instructions: inner
                                .instructions
                                .iter()
                                .map(Self::build_compiled_instruction)
                                .collect(),
                        })
                        .collect(),
                },
                pre_balances: transaction_status_meta.pre_balances.clone(),
                post_balances: transaction_status_meta.post_balances.clone(),
                pre_token_balances: match &transaction_status_meta.pre_token_balances {
                    Some(v) => v
                        .clone()
                        .into_iter()
                        .map(Self::build_transaction_token_balance)
                        .collect(),
                    None => vec![],
                },
                post_token_balances: match &transaction_status_meta.post_token_balances {
                    Some(v) => v
                        .clone()
                        .into_iter()
                        .map(Self::build_transaction_token_balance)
                        .collect(),
                    None => vec![],
                },
            }),
            transaction: Some(SanitizedTransaction {
                message_hash: transaction.message_hash().to_bytes().into(),
                is_simple_vote_transaction: transaction.is_simple_vote_transaction(),
                message: Some(SanitizedMessage {
                    message_payload: Some(match transaction.message() {
                        solana_program::message::SanitizedMessage::Legacy(lv) => {
                            sanitized_message::MessagePayload::Legacy(LegacyMessage {
                                header: Some(Self::build_message_header(&lv.header)),
                                account_keys: lv
                                    .account_keys
                                    .clone()
                                    .into_iter()
                                    .map(|k| k.as_ref().into())
                                    .collect(),
                                instructions: lv
                                    .instructions
                                    .iter()
                                    .map(Self::build_compiled_instruction)
                                    .collect(),
                                recent_block_hash: lv.recent_blockhash.as_ref().into(),
                            })
                        }
                        solana_program::message::SanitizedMessage::V0(v0) => {
                            sanitized_message::MessagePayload::V0(V0LoadedMessage {
                                message: Some(V0Message {
                                    header: Some(Self::build_message_header(&v0.message.header)),
                                    account_keys: v0
                                        .message
                                        .account_keys
                                        .clone()
                                        .into_iter()
                                        .map(|k| k.as_ref().into())
                                        .collect(),
                                    recent_block_hash: v0.message.recent_blockhash.as_ref().into(),
                                    instructions: v0
                                        .message
                                        .instructions
                                        .iter()
                                        .map(Self::build_compiled_instruction)
                                        .collect(),
                                    address_table_lookup: v0
                                        .message
                                        .address_table_lookups
                                        .clone()
                                        .into_iter()
                                        .map(|vf| MessageAddressTableLookup {
                                            account_key: vf.account_key.as_ref().into(),
                                            writable_indexes: vf
                                                .writable_indexes
                                                .iter()
                                                .map(|x| *x as u32)
                                                .collect(),
                                            readonly_indexes: vf
                                                .readonly_indexes
                                                .iter()
                                                .map(|x| *x as u32)
                                                .collect(),
                                        })
                                        .collect(),
                                }),
                                loaded_adresses: Some(LoadedAddresses {
                                    writable: v0
                                        .loaded_addresses
                                        .writable
                                        .clone()
                                        .into_iter()
                                        .map(|x| x.as_ref().into())
                                        .collect(),
                                    readonly: v0
                                        .loaded_addresses
                                        .readonly
                                        .clone()
                                        .into_iter()
                                        .map(|x| x.as_ref().into())
                                        .collect(),
                                }),
                            })
                        }
                    }),
                }),
                signatures: transaction
                    .signatures()
                    .iter()
                    .copied()
                    .map(|x| x.as_ref().into())
                    .collect(),
            }),
        }
    }
}<|MERGE_RESOLUTION|>--- conflicted
+++ resolved
@@ -146,32 +146,11 @@
 
         let filter = self.unwrap_filter();
         let transaction = Self::unwrap_notify_transaction(transaction);
-<<<<<<< HEAD
-        let message = transaction.transaction.message();
-        if !message
-            .instructions()
-            .iter()
-            .chain(
-                transaction
-                    .transaction_status_meta
-                    .inner_instructions
-                    .iter()
-                    .flatten()
-                    .flat_map(|inner| inner.instructions.iter()),
-            )
-            .any(|instruction| {
-                message
-                    .get_account_key(instruction.program_id_index as usize)
-                    .map(|pubkey| filter.wants_program(pubkey.as_ref()) || filter.wants_account(pubkey.as_ref()))
-                    .unwrap_or(false)
-            })
-=======
         if !transaction
             .transaction
             .message()
             .account_keys_iter()
-            .any(|pubkey| filter.wants_program(pubkey.as_ref()))
->>>>>>> 5a0f158f
+            .any(|pubkey| filter.wants_program(pubkey.as_ref()) || filter.wants_account(pubkey.as_ref())
         {
             return Ok(());
         }
