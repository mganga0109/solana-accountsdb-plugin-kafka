// Copyright 2022 Blockdaemon Inc.
//
// Licensed under the Apache License, Version 2.0 (the "License");
// you may not use this file except in compliance with the License.
// You may obtain a copy of the License at
//
//     http://www.apache.org/licenses/LICENSE-2.0
//
// Unless required by applicable law or agreed to in writing, software
// distributed under the License is distributed on an "AS IS" BASIS,
// WITHOUT WARRANTIES OR CONDITIONS OF ANY KIND, either express or implied.
// See the License for the specific language governing permissions and
// limitations under the License.

use {
    crate::{
        message_wrapper::EventMessage::{self, Account, Slot, Transaction},
        prom::{
            StatsThreadedProducerContext, UPLOAD_ACCOUNTS_TOTAL, UPLOAD_SLOTS_TOTAL,
            UPLOAD_TRANSACTIONS_TOTAL,
        },
        Config, MessageWrapper, SlotStatusEvent, TransactionEvent, UpdateAccountEvent,
    },
    anyhow::Context,
    prost::Message,
    rdkafka::producer::{BaseRecord, Producer, ThreadedProducer},
    std::time::Duration,
    bs58,
};

pub struct Publisher {
    producer: ThreadedProducer<StatsThreadedProducerContext>,
    shutdown_timeout: Duration,

    update_account_topic: String,
    slot_status_topic: String,
    transaction_topic: String,
<<<<<<< HEAD
    publish_separate_program: bool,
=======

    wrap_messages: bool,
>>>>>>> fef85ba6
}

impl Publisher {
    pub fn new(producer: ThreadedProducer<StatsThreadedProducerContext>, config: &Config) -> Self {
        Self {
            producer,
            shutdown_timeout: Duration::from_millis(config.shutdown_timeout_ms),
            update_account_topic: config.update_account_topic.clone(),
            slot_status_topic: config.slot_status_topic.clone(),
            transaction_topic: config.transaction_topic.clone(),
<<<<<<< HEAD
            publish_separate_program: config.publish_separate_program.clone(),
        }
    }

    pub fn update_account(&self, ev: UpdateAccountEvent) -> Result<(), KafkaError> {
        let topic_with_suffix;

        if self.publish_separate_program {
            let pubkey_base58 = bs58::encode(&ev.owner).into_string();
            topic_with_suffix = format!("{}-{}", self.update_account_topic, pubkey_base58);
        } else {
            topic_with_suffix = format!("{}", self.update_account_topic);
        }

        let buf = ev.encode_to_vec();
        let record = BaseRecord::<Vec<u8>, _>::to(&topic_with_suffix)
            .key(&ev.pubkey)
=======
            wrap_messages: config.wrap_messages,
        }
    }

    pub fn update_account(&self, ev: UpdateAccountEvent) -> anyhow::Result<()> {
        let temp_key;
        let (key, buf) = if self.wrap_messages {
            temp_key = self.copy_and_prepend(ev.pubkey.as_slice(), 65u8);
            (&temp_key, Self::encode_with_wrapper(Account(Box::new(ev))))
        } else {
            (&ev.pubkey, ev.encode_to_vec())
        };
        let record = BaseRecord::<Vec<u8>, _>::to(&self.update_account_topic)
            .key(key)
>>>>>>> fef85ba6
            .payload(&buf);
        let result = self.producer.send(record).map(|_| ()).map_err(|(e, _)| e);
        UPLOAD_ACCOUNTS_TOTAL
            .with_label_values(&[if result.is_ok() { "success" } else { "failed" }])
            .inc();
        result.with_context(|| {
            format!(
                "Failed to send account to topic: {}",
                self.update_account_topic
            )
        })
    }

    pub fn update_slot_status(&self, ev: SlotStatusEvent) -> anyhow::Result<()> {
        let temp_key;
        let (key, buf) = if self.wrap_messages {
            temp_key = self.copy_and_prepend(&ev.slot.to_le_bytes(), 83u8);
            (&temp_key, Self::encode_with_wrapper(Slot(Box::new(ev))))
        } else {
            temp_key = ev.slot.to_le_bytes().to_vec();
            (&temp_key, ev.encode_to_vec())
        };
        let record = BaseRecord::<Vec<u8>, _>::to(&self.slot_status_topic)
            .key(key)
            .payload(&buf);
        let result = self.producer.send(record).map(|_| ()).map_err(|(e, _)| e);
        UPLOAD_SLOTS_TOTAL
            .with_label_values(&[if result.is_ok() { "success" } else { "failed" }])
            .inc();
        result.with_context(|| {
            format!(
                "Failed to send slot status to topic: {}",
                self.slot_status_topic
            )
        })
    }

    pub fn update_transaction(&self, ev: TransactionEvent) -> anyhow::Result<()> {
        let temp_key;
        let (key, buf) = if self.wrap_messages {
            temp_key = self.copy_and_prepend(ev.signature.as_slice(), 84u8);
            (
                &temp_key,
                Self::encode_with_wrapper(Transaction(Box::new(ev))),
            )
        } else {
            (&ev.signature, ev.encode_to_vec())
        };
        let record = BaseRecord::<Vec<u8>, _>::to(&self.transaction_topic)
            .key(key)
            .payload(&buf);
        let result = self.producer.send(record).map(|_| ()).map_err(|(e, _)| e);
        UPLOAD_TRANSACTIONS_TOTAL
            .with_label_values(&[if result.is_ok() { "success" } else { "failed" }])
            .inc();
        result.with_context(|| {
            format!(
                "Failed to send transaction to topic: {}",
                self.transaction_topic
            )
        })
    }

    pub fn wants_update_account(&self) -> bool {
        !self.update_account_topic.is_empty()
    }

    pub fn wants_slot_status(&self) -> bool {
        !self.slot_status_topic.is_empty()
    }

    pub fn wants_transaction(&self) -> bool {
        !self.transaction_topic.is_empty()
    }

    fn encode_with_wrapper(message: EventMessage) -> Vec<u8> {
        MessageWrapper {
            event_message: Some(message),
        }
        .encode_to_vec()
    }

    fn copy_and_prepend(&self, data: &[u8], prefix: u8) -> Vec<u8> {
        let mut temp_key = Vec::with_capacity(data.len() + 1);
        temp_key.push(prefix);
        temp_key.extend_from_slice(data);
        temp_key
    }
}

impl Drop for Publisher {
    fn drop(&mut self) {
        let _ = self.producer.flush(self.shutdown_timeout);
    }
}<|MERGE_RESOLUTION|>--- conflicted
+++ resolved
@@ -35,12 +35,9 @@
     update_account_topic: String,
     slot_status_topic: String,
     transaction_topic: String,
-<<<<<<< HEAD
     publish_separate_program: bool,
-=======
 
     wrap_messages: bool,
->>>>>>> fef85ba6
 }
 
 impl Publisher {
@@ -51,7 +48,6 @@
             update_account_topic: config.update_account_topic.clone(),
             slot_status_topic: config.slot_status_topic.clone(),
             transaction_topic: config.transaction_topic.clone(),
-<<<<<<< HEAD
             publish_separate_program: config.publish_separate_program.clone(),
         }
     }
@@ -69,7 +65,6 @@
         let buf = ev.encode_to_vec();
         let record = BaseRecord::<Vec<u8>, _>::to(&topic_with_suffix)
             .key(&ev.pubkey)
-=======
             wrap_messages: config.wrap_messages,
         }
     }
@@ -84,7 +79,6 @@
         };
         let record = BaseRecord::<Vec<u8>, _>::to(&self.update_account_topic)
             .key(key)
->>>>>>> fef85ba6
             .payload(&buf);
         let result = self.producer.send(record).map(|_| ()).map_err(|(e, _)| e);
         UPLOAD_ACCOUNTS_TOTAL
