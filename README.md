--- conflicted
+++ resolved
@@ -50,11 +50,8 @@
   "slot_status_topic": "solana.testnet.slot_status",
   "transaction_topic": "solana.testnet.transactions",
   "publish_all_accounts": false,
-<<<<<<< HEAD
   "publish_separate_program": false,
-=======
   "wrap_messages": false,
->>>>>>> b605a50d
   "program_ignores": [
     "Sysvar1111111111111111111111111111111111111",
     "Vote111111111111111111111111111111111111111"
